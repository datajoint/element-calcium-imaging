--- conflicted
+++ resolved
@@ -27,20 +27,6 @@
             Upstream tables:
                 + Session: parent table to Scan, typically identifying a recording session
             Functions:
-<<<<<<< HEAD
-                + get_caiman_dir(processing_task_key: dict) -> str
-                    Retrieve the CaImAn output directory for a given ProcessingTask
-                    :param processing_task_key: a dictionary of one ProcessingTask
-                    :return: a string for full path to the resulting CaImAn output directory
-                + get_suite2p_dir(processing_task_key: dict) -> str
-                    Retrieve the Suite2p output directory for a given ProcessingTask
-                    :param processing_task_key: a dictionary of one ProcessingTask
-                    :return: a string for full path to the resulting Suite2p output directory
-                + get_miniscope_analysis_dir(processing_task_key: dict) -> str
-                    Retrieve the Miniscope Analysis output directory for a given ProcessingTask
-                    :param processing_task_key: a dictionary of one ProcessingTask
-                    :return: a string for full path to the resulting Miniscope Analysis output directory
-=======
                 + get_imaging_root_data_dir() -> str
                     Retrieve the root data directory - e.g. containing all subject/sessions data
                     :return: a string for full path to the root data directory
@@ -48,7 +34,6 @@
                     Retrieve the session directory containing the recorded scan data for a given Session
                     :param session_key: a dictionary of one Session `key`
                     :return: a string for full path to the session directory
->>>>>>> b8bc5b65
     """
 
     if isinstance(linking_module, str):
@@ -205,20 +190,7 @@
         else:
             raise ValueError(f'Unknown task mode: {task_mode}')
 
-<<<<<<< HEAD
-                data_dir = pathlib.Path(get_suite2p_dir(key))
-                loaded_suite2p = suite2p_loader.Suite2p(data_dir)
-                
-                key = {**key, 'proc_completion_time': loaded_suite2p.creation_time, 
-                              'proc_curation_time': loaded_suite2p.curation_time}
-                
-                # Insert file(s)
-                root = pathlib.Path(scan.get_imaging_root_data_dir())
-                output_files = data_dir.glob('*')
-                output_files = [f.relative_to(root).as_posix() for f in output_files if f.is_file()]
-=======
         self.insert1(key)
->>>>>>> b8bc5b65
 
 
 @schema
@@ -240,30 +212,8 @@
         if key not in Processing():
             raise ValueError(f'No corresponding entry in Processing available for: {key}; do `Processing.populate(key)`')
 
-<<<<<<< HEAD
-                # Insert file(s)
-                root = pathlib.Path(scan.get_imaging_root_data_dir())
-                output_files = [loaded_caiman.caiman_fp.relative_to(root).as_posix()]
-
-            elif method == 'miniscope_analysis':
-                from .readers import miniscope_analysis_loader
-
-                data_dir = pathlib.Path(get_miniscope_analysis_dir(key))
-                loaded_miniscope_analysis = miniscope_analysis_loader.MiniscopeAnalysis(data_dir)
-
-                key = {**key, 'proc_completion_time': loaded_miniscope_analysis.creation_time,
-                              'proc_curation_time': loaded_miniscope_analysis.curation_time}
-
-                # Insert file(s)
-                root = pathlib.Path(scan.get_imaging_root_data_dir())
-                output_files = [loaded_miniscope_analysis.miniscope_fp_ms.relative_to(root).as_posix()]
-
-            else:
-                raise NotImplementedError('Unknown method: {}'.format(method))
-=======
         output_dir = (ProcessingTask & key).fetch1('processing_output_dir')
         method, loaded_result = get_loader_result(key, ProcessingTask)
->>>>>>> b8bc5b65
 
         if method == 'suite2p':
             loaded_suite2p = loaded_result
@@ -274,20 +224,12 @@
         else:
             raise NotImplementedError('Unknown method: {}'.format(method))
 
-<<<<<<< HEAD
-        elif task_mode == 'trigger':
-            start_time = datetime.now()
-            # trigger Suite2p or CaImAn or Miniscope Analysis here
-            # wait for completion, then insert with "completion_time", "start_time", no "curation_time"
-            return
-=======
         # Synthesize curation_id
         curation_id = dj.U().aggr(self & key, n='ifnull(max(curation_id)+1,1)').fetch1('n')
         self.insert1({**key, 'curation_id': curation_id,
                       'curation_time': curation_time, 'curation_output_dir': output_dir,
                       'manual_curation': is_curated,
                       'curation_note': curation_note})
->>>>>>> b8bc5b65
 
 
 # -------------- Motion Correction --------------
@@ -531,13 +473,9 @@
 
 @schema
 class Segmentation(dj.Computed):
-<<<<<<< HEAD
-    definition = """
-=======
     definition = """ # Different mask segmentations.
     -> Curation
     ---
->>>>>>> b8bc5b65
     -> MotionCorrection    
     """
 
