--- conflicted
+++ resolved
@@ -4,8 +4,8 @@
 from element_interface.utils import find_full_path
 
 
-<<<<<<< HEAD
 def get_imaging_root_data_dir():
+    """Retrieve imaging root data directory."""
     imaging_root_dirs = dj.config.get("custom", {}).get("imaging_root_data_dir", None)
     if not imaging_root_dirs:
         return None
@@ -13,12 +13,15 @@
         return list(imaging_root_dirs)
     else:
         return imaging_root_dirs
-=======
-def get_imaging_root_data_dir() -> pathlib.Path:
-    """Retrieve imaging root data directory."""
 
-    data_dir = dj.config.get("custom", {}).get("imaging_root_data_dir", None)
-    return pathlib.Path(data_dir) if data_dir else None
+
+def _find_files_by_type(scan_key, filetype: str):
+    """Uses roots + relative SessionDirectory, returns list of files with filetype"""
+    sess_dir = find_full_path(
+        get_imaging_root_data_dir(),
+        (session.SessionDirectory & scan_key).fetch1("session_dir"),
+    )
+    return sess_dir, [fp.as_posix() for fp in sess_dir.glob(filetype)]
 
 
 def get_scan_image_files(scan_key):
@@ -33,25 +36,6 @@
     Raises:
         FileNotFoundError: If the session directory or tiff files are not found.
     """
-    # Folder structure: root / subject / session / .tif (raw)
-    data_dir = get_imaging_root_data_dir()
->>>>>>> 392c9cdb
-
-
-<<<<<<< HEAD
-def _find_files_by_type(scan_key, filetype: str):
-    """Uses roots + relative SessionDirectory, returns list of files with filetype"""
-    sess_dir = find_full_path(
-        get_imaging_root_data_dir(),
-        (session.SessionDirectory & scan_key).fetch1("session_dir"),
-    )
-    return sess_dir, [fp.as_posix() for fp in sess_dir.glob(filetype)]
-=======
-    sess_dir = data_dir / (session.SessionDirectory & scan_key).fetch1("session_dir")
->>>>>>> 392c9cdb
-
-
-def get_scan_image_files(scan_key):
     # Folder structure: root / subject / session / .tif (raw)
     sess_dir, tiff_filepaths = _find_files_by_type(scan_key, "*.tif")
     if tiff_filepaths:
@@ -74,20 +58,7 @@
     """
 
     # Folder structure: root / subject / session / .sbx
-<<<<<<< HEAD
     sess_dir, sbx_filepaths = _find_files_by_type(scan_key, "*.sbx")
-=======
-    data_dir = get_imaging_root_data_dir()
-
-    from .pipeline import session
-
-    sess_dir = data_dir / (session.SessionDirectory & scan_key).fetch1("session_dir")
-
-    if not sess_dir.exists():
-        raise FileNotFoundError(f"Session directory not found ({sess_dir})")
-
-    sbx_filepaths = [fp.as_posix() for fp in sess_dir.glob("*.sbx")]
->>>>>>> 392c9cdb
     if sbx_filepaths:
         return sbx_filepaths
     else:
@@ -107,20 +78,7 @@
         FileNotFoundError: If the session directory or nd2 files are not found.
     """
     # Folder structure: root / subject / session / .nd2
-<<<<<<< HEAD
     sess_dir, nd2_filepaths = _find_files_by_type(scan_key, "*.nd2")
-=======
-    data_dir = get_imaging_root_data_dir()
-
-    from .pipeline import session
-
-    sess_dir = data_dir / (session.SessionDirectory & scan_key).fetch1("session_dir")
-
-    if not sess_dir.exists():
-        raise FileNotFoundError(f"Session directory not found ({sess_dir})")
-
-    nd2_filepaths = [fp.as_posix() for fp in sess_dir.glob("*.nd2")]
->>>>>>> 392c9cdb
     if nd2_filepaths:
         return nd2_filepaths
     else:
@@ -140,20 +98,7 @@
         FileNotFoundError: If the session directory or tiff files are not found.
     """
     # Folder structure: root / subject / session / .tif
-<<<<<<< HEAD
     sess_dir, pv_filepaths = _find_files_by_type(scan_key, "*.tif")
-=======
-    data_dir = get_imaging_root_data_dir()
-
-    from .pipeline import session
-
-    sess_dir = data_dir / (session.SessionDirectory & scan_key).fetch1("session_dir")
-
-    if not sess_dir.exists():
-        raise FileNotFoundError(f"Session directory not found ({sess_dir})")
-
-    pv_filepaths = [fp.as_posix() for fp in sess_dir.glob("*.tif")]
->>>>>>> 392c9cdb
     if pv_filepaths:
         return pv_filepaths
     else:
