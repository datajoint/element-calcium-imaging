# Changelog

Observes [Semantic Versioning](https://semver.org/spec/v2.0.0.html) standard and
[Keep a Changelog](https://keepachangelog.com/en/1.0.0/) convention.

<<<<<<< HEAD
## [0.7.0] - 2023-05-22

+ Update - Merge `workflow-calcium-imaging` into `element-calcium-imaging`
=======
## [0.6.3] - 2023-05-23

+ Fix - Docs formatting

## [0.6.2] - 2023-05-22

+ Add - CaImAn, Suite2p, and EXTRACT citations
>>>>>>> 7b1a4d2e

## [0.6.1] - 2023-05-15

+ Update - Docs

## [0.6.0] - 2023-05-15

+ Add - Quality metrics
+ Update - Docs and readme

## [0.5.7] - 2023-05-11

+ Fix - `.ipynb` dark mode output for all notebooks.
+ Fix - Remove `GOOGLE_ANALYTICS_KEY` from `u24_element_release_call.yml`.

## [0.5.6] - 2023-04-28

+ Fix - `.ipynb` output in tutorials is not visible in dark mode.
+ Fix - typos in docstrings.

## [0.5.5] - 2023-04-06

+ Update - Bump `element-interface` requirement to `0.5.1`.

## [0.5.4] - 2023-03-08

+ Add - Requirement for `ipywidgets`
+ Update - Docker Compose file for docs release

## [0.5.3] - 2023-02-23

+ Add - spelling, markdown, and pre-commit config files
+ Add - Notebook rendering to docs

## [0.5.2] - 2023-01-11

+ Bugfix - fix errors in ingesting single-plane PrairieView scans into `ScanInfo`
+ Add - Optional installation of caiman and suite2p through pip

## [0.5.1] - 2022-12-15

+ Add - Imports for prairieview loader

## [0.5.0] - 2022-12-14

+ Add - Cell extraction with EXTRACT package

## [0.4.2] - 2022-11-02

+ Bugfix - Add plotting package to the requirements to generate the figures
+ Add - Scan date parser from nd2 files

## [0.4.1] - 2022-10-28

+ Update - Bump version to trigger PyPI release to revert updates from incorrect tag

## [0.4.0] - 2022-10-28

+ Add - New schema `imaging_report` to compute and store figures from results
+ Add - Widget to display figures

## [0.3.0] - 2022-10-07

+ Add - Reader for `Bruker PrairieView` acquisition system

## [0.2.2] - 2022-09-28

+ Update - Minor table explanation edits
+ Update - Query simplifications
+ Update - Minor code refactoring

## [0.2.1] - 2022-09-12

+ Bugfix - fix errors in auto generating new ProcessingTask

## [0.2.0] - 2022-07-01

+ Add - Imaging module (imaging_preprocess.py) for pre-processing steps

## [0.1.0] - 2022-06-29

+ Add - Support for element-interface
+ Add - Trigger Suite2p and CaImAn
+ Add - Imaging module for no curation
+ Add - Support for Nikon acquisition system
+ Add - `scan_datetime` and `scan_duration` attributes
+ Add - Estimate for scan duration
+ Add - Citation section to README
+ Update - Move background file to elements.datajoint.org
+ Add - Adopt black formatting into code base

## [0.1.0b0] - 2021-05-07

+ Update - First beta release

## [0.1.0a4] - 2021-05-07

+ Update - Add workaround to handle DataJoint 0.13.* [issue #914](https://github.com/datajoint/datajoint-python/issues/914)

## 0.1.0a3 - 2021-05-03

+ Add - GitHub Action release process
+ Add - `scan` and `imaging` modules
+ Add - Readers for `ScanImage`, `ScanBox`, `Suite2p`, `CaImAn`

[0.6.2]: https://github.com/datajoint/element-calcium-imaging/releases/tag/0.6.2
[0.6.1]: https://github.com/datajoint/element-calcium-imaging/releases/tag/0.6.1
[0.6.0]: https://github.com/datajoint/element-calcium-imaging/releases/tag/0.6.0
[0.5.7]: https://github.com/datajoint/element-calcium-imaging/releases/tag/0.5.7
[0.5.6]: https://github.com/datajoint/element-calcium-imaging/releases/tag/0.5.6
[0.5.5]: https://github.com/datajoint/element-calcium-imaging/releases/tag/0.5.5
[0.5.4]: https://github.com/datajoint/element-calcium-imaging/releases/tag/0.5.4
[0.5.3]: https://github.com/datajoint/element-calcium-imaging/releases/tag/0.5.3
[0.5.2]: https://github.com/datajoint/element-calcium-imaging/releases/tag/0.5.2
[0.5.1]: https://github.com/datajoint/element-calcium-imaging/releases/tag/0.5.1
[0.5.0]: https://github.com/datajoint/element-calcium-imaging/releases/tag/0.5.0
[0.4.2]: https://github.com/datajoint/element-calcium-imaging/releases/tag/0.4.2
[0.4.1]: https://github.com/datajoint/element-calcium-imaging/releases/tag/0.4.1
[0.4.0]: https://github.com/datajoint/element-calcium-imaging/releases/tag/0.4.0
[0.3.0]: https://github.com/datajoint/element-calcium-imaging/releases/tag/0.3.0
[0.2.2]: https://github.com/datajoint/element-calcium-imaging/releases/tag/0.2.2
[0.2.1]: https://github.com/datajoint/element-calcium-imaging/releases/tag/0.2.1
[0.2.0]: https://github.com/datajoint/element-calcium-imaging/releases/tag/0.2.0
[0.1.0]: https://github.com/datajoint/element-calcium-imaging/releases/tag/0.1.0
[0.1.0b0]: https://github.com/datajoint/element-calcium-imaging/releases/tag/0.1.0b0
[0.1.0a4]: https://github.com/datajoint/element-calcium-imaging/releases/tag/0.1.0a4<|MERGE_RESOLUTION|>--- conflicted
+++ resolved
@@ -3,11 +3,10 @@
 Observes [Semantic Versioning](https://semver.org/spec/v2.0.0.html) standard and
 [Keep a Changelog](https://keepachangelog.com/en/1.0.0/) convention.
 
-<<<<<<< HEAD
-## [0.7.0] - 2023-05-22
+## [0.7.0] - 2023-05-30
 
 + Update - Merge `workflow-calcium-imaging` into `element-calcium-imaging`
-=======
+
 ## [0.6.3] - 2023-05-23
 
 + Fix - Docs formatting
@@ -15,7 +14,6 @@
 ## [0.6.2] - 2023-05-22
 
 + Add - CaImAn, Suite2p, and EXTRACT citations
->>>>>>> 7b1a4d2e
 
 ## [0.6.1] - 2023-05-15
 
